package azuread

import (
	"context"
	"encoding/json"
	"strconv"
	"strings"

	"github.com/Azure/azure-sdk-for-go/sdk/azidentity"
	"github.com/microsoftgraph/msgraph-sdk-go/models/odataerrors"
	"github.com/turbot/steampipe-plugin-sdk/v5/plugin"
)

type RequestError struct {
	Code    string
	Message string
}

func (m *RequestError) Error() string {
	errStr, err := json.Marshal(m)
	if err != nil {
		return ""
	}
	return string(errStr)
}

func getErrorObject(err error) *RequestError {
	switch err := err.(type) {
	case *odataerrors.ODataError:
		terr := err.GetErrorEscaped()
		return &RequestError{
			Code:    *terr.GetCode(),
			Message: *terr.GetMessage(),
		}
	case *azidentity.AuthenticationFailedError:
		return &RequestError{
			Code:    strconv.Itoa(err.RawResponse.StatusCode),
			Message: err.Error(),
		}
	default:
		// If the error type is unknown
		// return the exact error
		return &RequestError{
			Message: err.Error(),
		}
	}
<<<<<<< HEAD
=======

	return &RequestError{Message: err.Error()}
>>>>>>> b628bdd9
}

func isIgnorableErrorPredicate(ignoreErrorCodes []string) plugin.ErrorPredicateWithContext {
	return func(ctx context.Context, d *plugin.QueryData, h *plugin.HydrateData, err error) bool {
		if err != nil {
			if terr, ok := err.(*RequestError); ok {
				for _, item := range ignoreErrorCodes {
					if terr != nil && (terr.Code == item || strings.Contains(terr.Message, item)) {
						return true
					}
				}
			}
		}
		return false
	}
}<|MERGE_RESOLUTION|>--- conflicted
+++ resolved
@@ -44,11 +44,8 @@
 			Message: err.Error(),
 		}
 	}
-<<<<<<< HEAD
-=======
 
 	return &RequestError{Message: err.Error()}
->>>>>>> b628bdd9
 }
 
 func isIgnorableErrorPredicate(ignoreErrorCodes []string) plugin.ErrorPredicateWithContext {
